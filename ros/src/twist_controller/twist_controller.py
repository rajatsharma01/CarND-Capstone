import rospy
from pid import PID
from lowpass import LowPassFilter
from yaw_controller import YawController
from math import pi as PI

GAS_DENSITY = 2.858
ONE_MPH = 0.44704


class Controller(object):
    def __init__(self, vehicle_mass, fuel_capacity, brake_deadband, decel_limit,
                       accel_limit, wheel_radius, wheel_base, steer_ratio,
                       max_lat_accel, max_steer_angle):
<<<<<<< HEAD
        self.yaw_controller = YawController(wheel_base, steer_ratio, 0.1, max_lat_accel, max_steer_angle)
=======
        # TODO: Implement
        # self.yaw_controller = YawController(wheel_base, steer_ratio, 0.1, max_lat_accel, max_steer_angle)

        kp = 10
        ki = 0.0
        kd = 5
        mn = -max_steer_angle  # Min throttle
        mx = max_steer_angle # Max throttle
        self.yaw_controller = PID(kp, ki, kd, mn, mx)
>>>>>>> 7b7556a7

        kp = 130.0
        ki = 10.0
        kd = 20.0

        mn = 0.  # Min throttle
        mx = 0.2 # Max throttle
        self.throttle_controller = PID(kp, ki, kd, mn, mx)

        tau = 0.5 # 1/(2pi*tau) = cutoff frequency
        ts = 0.02 # Sample time
        self.vel_lpf = LowPassFilter(tau, ts)
        tau = 0.3 # 1/(2pi*tau) = cutoff frequency
        ts = 0.02 # Sample time
        self.yaw_lpf = LowPassFilter(tau, ts)
    
        self.vehicle_mass = vehicle_mass
        self.fuel_capacity = fuel_capacity
        self.brake_deadband = brake_deadband
        self.decel_limit = decel_limit
        self.accel_limit = accel_limit
        self.wheel_radius = wheel_radius
        self.steer_ratio = steer_ratio

        self.last_time = rospy.get_time()

<<<<<<< HEAD
    def control(self, current_vel, dbw_enabled, linear_vel, angular_vel):
=======
    def safeangle(self, angle):
        return (angle+PI) % (2*PI) - PI

    def control(self, current_vel, dbw_enabled, linear_vel, current_angle, command_angle):
        # TODO: Change the arg, kwarg list to suit your needs
>>>>>>> 7b7556a7
        # Return throttle, brake, steer

        if not dbw_enabled:
            self.throttle_controller.reset()
            return 0., 0., 0.

        # steering = self.yaw_controller.get_steering(linear_vel, angular_vel, current_vel)
        yaw_error = self.safeangle(command_angle-current_angle)
        self.last_yaw = current_angle
        current_time = rospy.get_time()
        sample_time = current_time - self.last_time
        self.last_time = current_time
        steering = self.yaw_controller.step(yaw_error, sample_time)
        steering = self.yaw_lpf.filt(steering)

        current_vel = self.vel_lpf.filt(current_vel)
        vel_error = linear_vel - current_vel
        self.last_vel = current_vel
        throttle = self.throttle_controller.step(vel_error, sample_time)
        brake = 0

        # if car is trying to stop, at traffic light stop line, hold the car with brake
        if linear_vel == 0 and current_vel < 0.1:
            throttle = 0
            brake = 700

        elif throttle < .1 and vel_error < 0:
            throttle = 0
            decel = min(vel_error, self.decel_limit)
            brake = abs(decel)*self.vehicle_mass*self.wheel_radius # Torque N*m

        return throttle, brake, steering<|MERGE_RESOLUTION|>--- conflicted
+++ resolved
@@ -12,19 +12,17 @@
     def __init__(self, vehicle_mass, fuel_capacity, brake_deadband, decel_limit,
                        accel_limit, wheel_radius, wheel_base, steer_ratio,
                        max_lat_accel, max_steer_angle):
-<<<<<<< HEAD
-        self.yaw_controller = YawController(wheel_base, steer_ratio, 0.1, max_lat_accel, max_steer_angle)
-=======
-        # TODO: Implement
+        
+        # Original Yaw Controller
         # self.yaw_controller = YawController(wheel_base, steer_ratio, 0.1, max_lat_accel, max_steer_angle)
-
+        
+        # New PID based Yaw Controller
         kp = 10
         ki = 0.0
         kd = 5
         mn = -max_steer_angle  # Min throttle
         mx = max_steer_angle # Max throttle
         self.yaw_controller = PID(kp, ki, kd, mn, mx)
->>>>>>> 7b7556a7
 
         kp = 130.0
         ki = 10.0
@@ -51,15 +49,14 @@
 
         self.last_time = rospy.get_time()
 
-<<<<<<< HEAD
-    def control(self, current_vel, dbw_enabled, linear_vel, angular_vel):
-=======
+    # Old version for old yaw controller
+    # def control(self, current_vel, dbw_enabled, linear_vel, angular_vel):
+
     def safeangle(self, angle):
         return (angle+PI) % (2*PI) - PI
 
     def control(self, current_vel, dbw_enabled, linear_vel, current_angle, command_angle):
-        # TODO: Change the arg, kwarg list to suit your needs
->>>>>>> 7b7556a7
+
         # Return throttle, brake, steer
 
         if not dbw_enabled:
