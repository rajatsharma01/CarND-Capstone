from math import atan

class YawController(object):
    def __init__(self, wheel_base, steer_ratio, min_speed, max_lat_accel, max_steer_angle):
        self.wheel_base = wheel_base
        self.steer_ratio = steer_ratio
        self.min_speed = min_speed
        self.max_lat_accel = max_lat_accel

        self.min_angle = -max_steer_angle
        self.max_angle = max_steer_angle

        self.prev_steering = None
        self.steering = None


    def get_angle(self, radius):
        angle = atan(self.wheel_base / radius) * self.steer_ratio
        return max(self.min_angle, min(self.max_angle, angle))

    def get_steering(self, linear_velocity, angular_velocity, current_velocity):
        angular_velocity = current_velocity * angular_velocity / linear_velocity if abs(linear_velocity) > 0. else 0.

        if abs(current_velocity) > 0.1:
            max_yaw_rate = abs(self.max_lat_accel / current_velocity)
            angular_velocity = max(-max_yaw_rate, min(max_yaw_rate, angular_velocity))

<<<<<<< HEAD
        steering = self.get_angle(max(current_velocity, self.min_speed) / angular_velocity) if abs(angular_velocity) > 0. else 0.0

        if self.prev_steering:
            steer_diff = steering - self.prev_steering
            thresh = 0.001
            max_thresh = 0.01
            damp_val = 0.125
            if abs(steer_diff) > thresh:
                if abs(steer_diff) > max_thresh:
                    steering = 0.0
                else:
                    steering = self.prev_steering + (steer_diff * damp_val)

        self.prev_steering = self.steering
        self.steering = steering
        return self.steering
=======
        return self.get_angle(max(current_velocity, self.min_speed) / angular_velocity) if abs(angular_velocity) > 0. else 0.0
>>>>>>> 8ec44164
<|MERGE_RESOLUTION|>--- conflicted
+++ resolved
@@ -25,7 +25,6 @@
             max_yaw_rate = abs(self.max_lat_accel / current_velocity)
             angular_velocity = max(-max_yaw_rate, min(max_yaw_rate, angular_velocity))
 
-<<<<<<< HEAD
         steering = self.get_angle(max(current_velocity, self.min_speed) / angular_velocity) if abs(angular_velocity) > 0. else 0.0
 
         if self.prev_steering:
@@ -42,6 +41,3 @@
         self.prev_steering = self.steering
         self.steering = steering
         return self.steering
-=======
-        return self.get_angle(max(current_velocity, self.min_speed) / angular_velocity) if abs(angular_velocity) > 0. else 0.0
->>>>>>> 8ec44164
